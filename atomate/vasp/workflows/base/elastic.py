# coding: utf-8

from __future__ import absolute_import, division, print_function, unicode_literals

"""
This module defines the elastic workflow
"""
import itertools
import numpy as np

from pymatgen.analysis.elasticity.strain import Deformation, Strain
from pymatgen.symmetry.analyzer import SpacegroupAnalyzer
from pymatgen.io.vasp.sets import MPStaticSet

from fireworks import Firework, Workflow

from atomate.utils.utils import get_logger
from atomate.vasp.workflows.base.deformations import get_wf_deformations
from atomate.vasp.firetasks.parse_outputs import ElasticTensorToDb

# HACK
from atomate.vasp.powerups import add_common_powerups, add_modify_incar

__author__ = 'Shyam Dwaraknath, Joseph Montoya'
__email__ = 'shyamd@lbl.gov, montoyjh@lbl.gov'

logger = get_logger(__name__)


<<<<<<< HEAD
def get_wf_elastic_constant(structure, strain_states=None, stencils=None,
                            db_file=None, conventional=True, order=2, 
                            pass_kpoints=True, **kwargs):
=======
def get_wf_elastic_constant(structure, norm_deformations=None, shear_deformations=None,
                            additional_deformations=None, vasp_input_set=None, vasp_cmd="vasp",
                            db_file=None, user_kpoints_settings=None, add_analysis_task=True,
                            conventional=True, copy_vasp_outputs=True, tag="elastic"):
>>>>>>> a11f7faf
    """
    Returns a workflow to calculate elastic constants.

    Firework 1 : write vasp input set for structural relaxation,
                 run vasp,
                 pass run location,
                 database insertion.

    Firework 2 - number of total deformations: Static runs on the deformed structures
    
    last Firework : Analyze Stress/Strain data and fit the elastic tensor

    Args:
        structure (Structure): input structure to be optimized and run.
        norm_strains (list of floats): list of values to for normal deformations.
        shear_strains (list of floats): list of values to for shear deformations.
        additional_strains (list of 3x3 array-likes): list of additional deformations.
        db_file (str): path to file containing the database credentials.
<<<<<<< HEAD
        toec (bool): whether to include TOEC analysis
        kwargs (keyword arguments): additional kwargs to be passed to get_wf_deformations
=======
        user_kpoints_settings (dict): example: {"grid_density": 7000}
        add_analysis_task (bool): boolean indicating whether to add analysis
        conventional (bool): If True the input structure will be converted to the conventional
            standard structure.
        copy_vasp_outputs (bool): whether or not copy the outputs from the previous calc(usually
            structure optimization) before running the deformed structure calculations(transmuter
            fireworks).
>>>>>>> a11f7faf

    Returns:
        Workflow
    """
    # Convert to conventional if specified
    if conventional:
        structure = SpacegroupAnalyzer(structure).get_conventional_standard_structure()

    strains = []
    if strain_states is None:
        strain_states = get_default_strain_states(order)
    if stencils is None:
        stencils = [np.linspace(-0.01, 0.01, 5 + (order - 2) * 2)]*len(strain_states)
    if np.array(stencils).ndim == 1:
        stencils = [stencils] * len(strain_states)
    for state, stencil in zip(strain_states, stencils):
        strains.extend([Strain.from_voigt(s*np.array(state)) for s in stencil])

    # Remove zero strains
    strains = [strain for strain in strains if not (abs(strain) < 1e-10).all()]
    vstrains = [strain.voigt for strain in strains]
    if np.linalg.matrix_rank(vstrains) < 6:
        # TODO: check for sufficiency of input for nth order
        raise ValueError("Strain list is insufficient to fit an elastic tensor")

    deformations = [s.deformation_matrix for s in strains]
    wf_elastic = get_wf_deformations(structure, deformations, pass_stress_strain=True, 
            name="deformation", relax_deformed=True, tag="elastic",
            db_file=db_file, pass_kpoints=pass_kpoints, **kwargs)

    fw_analysis = Firework(ElasticTensorToDbTask(structure=structure, db_file=db_file, order=order),
                           name="Analyze Elastic Data", spec={"_allow_fizzled_parents": True})
    append_fw_wf(wf_elastic, fw_analysis)

    wf_elastic.name = "{}:{}".format(structure.composition.reduced_formula, "elastic constants")

    return wf_elastic

def get_default_strain_states(order=2):
    """
    Generates a list of "strain-states"
    """
    inds = [(i,) for i in range(6)]
    if order > 2:
        inds.extend([(0, i) for i in range(1, 5)] + [(1,2), (3,4), (3,5), (4,5)])
        if order > 3:
            raise ValueError("Standard deformations for tensors higher than rank 4 not yet determined")
    strain_states = np.zeros((len(inds), 6))
    for n, i in enumerate(inds):
        np.put(strain_states[n], i, 1)
    strain_states[:, 3:] *= 2
    return strain_states.tolist()


def get_legacy_elastic_wf(structure, vasp_input_set=None, vasp_cmd=">>vasp_cmd<<", norm_deformations=None,
                            shear_deformations=None, additional_deformations=None, db_file=">>db_file<<",
                            user_kpoints_settings=None, add_analysis_task=True, conventional=True,
                            optimize_structure=True, symmetry_reduction=True, c=None):
    # Convert to conventional
    if conventional:
        structure = SpacegroupAnalyzer(structure).get_conventional_standard_structure()

    # Generate deformations
    user_kpoints_settings = user_kpoints_settings or {"grid_density": 7000}
    norm_deformations = norm_deformations or [0.005] #[-0.01, -0.005, 0.005, 0.01]
    shear_deformations = shear_deformations or [0.03] #[-0.06, -0.03, 0.03, 0.06]
    deformations = []

    if norm_deformations is not None:
        deformations.extend([Deformation.from_index_amount(ind, amount)
                             for ind in [(0, 0), (1, 1), (2, 2)]
                             for amount in norm_deformations])
    if shear_deformations is not None:
        deformations.extend([Deformation.from_index_amount(ind, amount)
                             for ind in [(0, 1), (0, 2), (1, 2)]
                             for amount in shear_deformations])

    if additional_deformations:
        deformations.extend([Deformation(defo_mat) for defo_mat in additional_deformations])

    if not deformations:
        raise ValueError("deformations list empty")

<<<<<<< HEAD
    wf_elastic = get_wf_deformations(structure, deformations, vasp_input_set=vasp_input_set,
                                     lepsilon=False, vasp_cmd=vasp_cmd, db_file=db_file,
                                     user_kpoints_settings=user_kpoints_settings,
                                     pass_stress_strain=True, name="deformation",
                                     relax_deformed=True, tag="elastic",
                                     optimize_structure=optimize_structure, 
                                     symmetry_reduction=symmetry_reduction)
=======
    vis_static = vasp_input_set or MPStaticSet(structure, force_gamma=True, lepsilon=False,
                                               user_kpoints_settings=user_kpoints_settings)

    wf_elastic = get_wf_deformations(structure, deformations, vasp_cmd=vasp_cmd, db_file=db_file,
                                     pass_stress_strain=True, name="deformation", tag=tag,
                                     vasp_input_set=vis_static, copy_vasp_outputs=copy_vasp_outputs)
>>>>>>> a11f7faf

    if add_analysis_task:
        fw_analysis = Firework(ElasticTensorToDb(structure=structure, db_file=db_file),
                               name="Analyze Elastic Data", spec={"_allow_fizzled_parents": True})
        wf_elastic.append_wf(Workflow.from_Firework(fw_analysis), wf_elastic.leaf_fw_ids)

    wf_elastic.name = "{}:{}".format(structure.composition.reduced_formula, "elastic constants")
    wf_elastic = add_modify_incar(wf_elastic, modify_incar_params = {"incar_update":{"ENCUT":700, "EDIFF":1e-6, "LAECHG":False}})
    wf_elastic = add_common_powerups(wf_elastic, c)

    return wf_elastic


if __name__ == "__main__":
    from pymatgen.util.testing import PymatgenTest

    structure = PymatgenTest.get_structure("Si")
    #wf = get_wf_elastic_constant(structure)
    try:
        wf = get_wf_elastic_constant(structure, symmetry_reduction=True)
        wf2 = get_wf_elastic_constant(structure, order=3, symmetry_reduction=False)
    except:
        import sys, pdb, traceback
        type, value, tb = sys.exc_info()
        traceback.print_exc()
        pdb.post_mortem(tb)<|MERGE_RESOLUTION|>--- conflicted
+++ resolved
@@ -14,9 +14,10 @@
 
 from fireworks import Firework, Workflow
 
-from atomate.utils.utils import get_logger
+from atomate.utils.utils import get_logger, get_mongolike
 from atomate.vasp.workflows.base.deformations import get_wf_deformations
 from atomate.vasp.firetasks.parse_outputs import ElasticTensorToDb
+from atomate.vasp.firetasks.glue_tasks import pass_vasp_result
 
 # HACK
 from atomate.vasp.powerups import add_common_powerups, add_modify_incar
@@ -27,16 +28,10 @@
 logger = get_logger(__name__)
 
 
-<<<<<<< HEAD
 def get_wf_elastic_constant(structure, strain_states=None, stencils=None,
-                            db_file=None, conventional=True, order=2, 
-                            pass_kpoints=True, **kwargs):
-=======
-def get_wf_elastic_constant(structure, norm_deformations=None, shear_deformations=None,
-                            additional_deformations=None, vasp_input_set=None, vasp_cmd="vasp",
-                            db_file=None, user_kpoints_settings=None, add_analysis_task=True,
-                            conventional=True, copy_vasp_outputs=True, tag="elastic"):
->>>>>>> a11f7faf
+                            db_file=None, conventional=False, order=2, 
+                            vasp_input_set=None, analysis=True, symmetry_reduce=False,
+                            tag='elastic', **kwargs):
     """
     Returns a workflow to calculate elastic constants.
 
@@ -51,22 +46,24 @@
 
     Args:
         structure (Structure): input structure to be optimized and run.
-        norm_strains (list of floats): list of values to for normal deformations.
-        shear_strains (list of floats): list of values to for shear deformations.
-        additional_strains (list of 3x3 array-likes): list of additional deformations.
+        strain_states (list of Voigt-notation strains): list of ratios of nonzero elements
+            of Voigt-notation strain, e. g. [(1, 0, 0, 0, 0, 0), (0, 1, 0, 0, 0, 0), etc.].
+        stencils (list of floats, or list of list of floats): values of strain to multiply
+            by for each strain state, i. e. stencil for the perturbation along the strain
+            state direction, e. g. [-0.01, -0.005, 0.005, 0.01].  If a list of lists,
+            stencils must correspond to each strain state provided.
         db_file (str): path to file containing the database credentials.
-<<<<<<< HEAD
-        toec (bool): whether to include TOEC analysis
+        conventional (bool): flag to convert input structure to conventional structure,
+            defaults to False.
+        order (int): order of the tensor expansion to be determined.  Defaults to 2 and
+            currently supports up to 3.
+        vasp_input_set (VaspInputSet): vasp input set to be used.  Defaults to static
+            set with ionic relaxation parameters set.  Take care if replacing this,
+            default ensures that ionic relaxation is done and that stress is calculated
+            for each vasp run.
+        analysis (bool): flag to indicate whether analysis task should be added
+            and stresses and strains passed to that task
         kwargs (keyword arguments): additional kwargs to be passed to get_wf_deformations
-=======
-        user_kpoints_settings (dict): example: {"grid_density": 7000}
-        add_analysis_task (bool): boolean indicating whether to add analysis
-        conventional (bool): If True the input structure will be converted to the conventional
-            standard structure.
-        copy_vasp_outputs (bool): whether or not copy the outputs from the previous calc(usually
-            structure optimization) before running the deformed structure calculations(transmuter
-            fireworks).
->>>>>>> a11f7faf
 
     Returns:
         Workflow
@@ -75,6 +72,8 @@
     if conventional:
         structure = SpacegroupAnalyzer(structure).get_conventional_standard_structure()
 
+    uis_elastic = {"IBRION": 2, "NSW": 99, "ISIF": 2, "ISTART": 1}
+    vis = vasp_input_set or MPStaticSet(structure, user_incar_settings=uis_elastic)
     strains = []
     if strain_states is None:
         strain_states = get_default_strain_states(order)
@@ -93,13 +92,28 @@
         raise ValueError("Strain list is insufficient to fit an elastic tensor")
 
     deformations = [s.deformation_matrix for s in strains]
-    wf_elastic = get_wf_deformations(structure, deformations, pass_stress_strain=True, 
-            name="deformation", relax_deformed=True, tag="elastic",
-            db_file=db_file, pass_kpoints=pass_kpoints, **kwargs)
 
-    fw_analysis = Firework(ElasticTensorToDbTask(structure=structure, db_file=db_file, order=order),
-                           name="Analyze Elastic Data", spec={"_allow_fizzled_parents": True})
-    append_fw_wf(wf_elastic, fw_analysis)
+    if symmetry_reduce:
+        deformations = symmetry_reduce(deformations, structure).items()
+
+    wf_elastic = get_wf_deformations(structure, deformations, name="elastic", 
+                                     tag=tag, db_file=db_file, **kwargs)
+    if analysis:
+        for n, fw in enumerate(wf_elastic.fws):
+            defo = get_mongolike(fw.tasks, '1.transformation_params.0.deformation')
+            pass_dict = {'strain': Deformation(defo).green_lagrange_strain.tolist(),
+                         'stress': '>>output.ionic_steps.-1.stress',
+                         'deformation_matrix': defo}
+            if symmetry_reduce:
+                pass_dict.update({'symmops': deformations[defo]})
+
+            fw.tasks.append(pass_vasp_result(pass_dict=pass_dict,
+                                             mod_spec_key="deformation_tasks->{}".format(n)))
+
+        fw_analysis = Firework(ElasticTensorToDb(structure=structure, db_file=db_file, 
+                                                 order=order, fw_spec_field='tags'),
+                               name="Analyze Elastic Data", spec={"_allow_fizzled_parents": True})
+        wf_elastic.append_wf(Workflow.from_Firework(fw_analysis), wf_elastic.leaf_fw_ids)
 
     wf_elastic.name = "{}:{}".format(structure.composition.reduced_formula, "elastic constants")
 
@@ -121,64 +135,6 @@
     return strain_states.tolist()
 
 
-def get_legacy_elastic_wf(structure, vasp_input_set=None, vasp_cmd=">>vasp_cmd<<", norm_deformations=None,
-                            shear_deformations=None, additional_deformations=None, db_file=">>db_file<<",
-                            user_kpoints_settings=None, add_analysis_task=True, conventional=True,
-                            optimize_structure=True, symmetry_reduction=True, c=None):
-    # Convert to conventional
-    if conventional:
-        structure = SpacegroupAnalyzer(structure).get_conventional_standard_structure()
-
-    # Generate deformations
-    user_kpoints_settings = user_kpoints_settings or {"grid_density": 7000}
-    norm_deformations = norm_deformations or [0.005] #[-0.01, -0.005, 0.005, 0.01]
-    shear_deformations = shear_deformations or [0.03] #[-0.06, -0.03, 0.03, 0.06]
-    deformations = []
-
-    if norm_deformations is not None:
-        deformations.extend([Deformation.from_index_amount(ind, amount)
-                             for ind in [(0, 0), (1, 1), (2, 2)]
-                             for amount in norm_deformations])
-    if shear_deformations is not None:
-        deformations.extend([Deformation.from_index_amount(ind, amount)
-                             for ind in [(0, 1), (0, 2), (1, 2)]
-                             for amount in shear_deformations])
-
-    if additional_deformations:
-        deformations.extend([Deformation(defo_mat) for defo_mat in additional_deformations])
-
-    if not deformations:
-        raise ValueError("deformations list empty")
-
-<<<<<<< HEAD
-    wf_elastic = get_wf_deformations(structure, deformations, vasp_input_set=vasp_input_set,
-                                     lepsilon=False, vasp_cmd=vasp_cmd, db_file=db_file,
-                                     user_kpoints_settings=user_kpoints_settings,
-                                     pass_stress_strain=True, name="deformation",
-                                     relax_deformed=True, tag="elastic",
-                                     optimize_structure=optimize_structure, 
-                                     symmetry_reduction=symmetry_reduction)
-=======
-    vis_static = vasp_input_set or MPStaticSet(structure, force_gamma=True, lepsilon=False,
-                                               user_kpoints_settings=user_kpoints_settings)
-
-    wf_elastic = get_wf_deformations(structure, deformations, vasp_cmd=vasp_cmd, db_file=db_file,
-                                     pass_stress_strain=True, name="deformation", tag=tag,
-                                     vasp_input_set=vis_static, copy_vasp_outputs=copy_vasp_outputs)
->>>>>>> a11f7faf
-
-    if add_analysis_task:
-        fw_analysis = Firework(ElasticTensorToDb(structure=structure, db_file=db_file),
-                               name="Analyze Elastic Data", spec={"_allow_fizzled_parents": True})
-        wf_elastic.append_wf(Workflow.from_Firework(fw_analysis), wf_elastic.leaf_fw_ids)
-
-    wf_elastic.name = "{}:{}".format(structure.composition.reduced_formula, "elastic constants")
-    wf_elastic = add_modify_incar(wf_elastic, modify_incar_params = {"incar_update":{"ENCUT":700, "EDIFF":1e-6, "LAECHG":False}})
-    wf_elastic = add_common_powerups(wf_elastic, c)
-
-    return wf_elastic
-
-
 if __name__ == "__main__":
     from pymatgen.util.testing import PymatgenTest
 
