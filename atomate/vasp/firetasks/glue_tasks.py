# coding: utf-8

import glob

from pymatgen.analysis.elasticity.strain import Strain
from pymatgen.io.vasp import Vasprun
from monty.os.path import zpath

"""
This module defines tasks that acts as a glue between other vasp Firetasks to allow communication
between different Firetasks and Fireworks. This module also contains tasks that affect the control
flow of the workflow, e.g. tasks to check stability or the gap is within a certain range.
"""

import shutil
import gzip
import os
import re

from pymatgen import MPRester
from pymatgen.io.vasp.sets import get_vasprun_outcar
from pymatgen.core.structure import Structure

from fireworks import explicit_serialize, FiretaskBase, FWAction

from atomate.utils.utils import env_chk, get_logger
from atomate.common.firetasks.glue_tasks import get_calc_loc, PassResult, \
    CopyFiles, CopyFilesFromCalcLoc

logger = get_logger(__name__)

__author__ = 'Anubhav Jain, Kiran Mathew'
__email__ = 'ajain@lbl.gov, kmathew@lbl.gov'


@explicit_serialize
class CopyVaspOutputs(CopyFiles):
    """
    Copy files from a previous VASP run directory to the current directory.
    By default, copies 'INCAR', 'POSCAR' (default: via 'CONTCAR'), 'KPOINTS',
    'POTCAR', 'OUTCAR', and 'vasprun.xml'. Additional files, e.g. 'CHGCAR',
    can also be specified. Automatically handles files that have a ".gz"
    extension (copies and unzips).

    Note that you must specify either "calc_loc" or "calc_dir" to indicate
    the directory containing the previous VASP run.

    Required params:
        (none) - but you must specify either "calc_loc" OR "calc_dir"

    Optional params:
        calc_loc (str OR bool): if True will set most recent calc_loc. If str
            search for the most recent calc_loc with the matching name
        calc_dir (str): path to dir that contains VASP output files.
        filesystem (str): remote filesystem. e.g. username@host
        additional_files ([str]): additional files to copy,
            e.g. ["CHGCAR", "WAVECAR"]. Use $ALL if you just want to copy
            everything
        contcar_to_poscar(bool): If True (default), will move CONTCAR to
            POSCAR (original POSCAR is not copied).
    """

    optional_params = ["calc_loc", "calc_dir", "filesystem", "additional_files",
                       "contcar_to_poscar"]

    def run_task(self, fw_spec):

        calc_loc = get_calc_loc(self["calc_loc"],
                                fw_spec["calc_locs"]) if self.get(
            "calc_loc") else {}

        # determine what files need to be copied
        files_to_copy = None
        if not "$ALL" in self.get("additional_files", []):
            files_to_copy = ['INCAR', 'POSCAR', 'KPOINTS', 'POTCAR', 'OUTCAR',
                             'vasprun.xml']
            if self.get("additional_files"):
                files_to_copy.extend(self["additional_files"])

        # decide between poscar and contcar
        contcar_to_poscar = self.get("contcar_to_poscar", True)
        if contcar_to_poscar and "CONTCAR" not in files_to_copy:
            files_to_copy.append("CONTCAR")
            files_to_copy = [f for f in files_to_copy if
                             f != 'POSCAR']  # remove POSCAR

        # setup the copy
        self.setup_copy(self.get("calc_dir", None),
                        filesystem=self.get("filesystem", None),
                        files_to_copy=files_to_copy, from_path_dict=calc_loc)
        # do the copying
        self.copy_files()

    def copy_files(self):
        all_files = self.fileclient.listdir(self.from_dir)
        # start file copy
        for f in self.files_to_copy:
            prev_path_full = os.path.join(self.from_dir, f)
            dest_fname = 'POSCAR' if f == 'CONTCAR' and self.get(
                "contcar_to_poscar", True) else f
            dest_path = os.path.join(self.to_dir, dest_fname)

            relax_ext = ""
            relax_paths = sorted(
                self.fileclient.glob(prev_path_full + ".relax*"))
            if relax_paths:
                if len(relax_paths) > 9:
                    raise ValueError(
                        "CopyVaspOutputs doesn't properly handle >9 relaxations!")
                m = re.search('\.relax\d*', relax_paths[-1])
                relax_ext = m.group(0)

            # detect .gz extension if needed - note that monty zpath() did not seem useful here
            gz_ext = ""
            if not (f + relax_ext) in all_files:
                for possible_ext in [".gz", ".GZ"]:
                    if (f + relax_ext + possible_ext) in all_files:
                        gz_ext = possible_ext

            if not (f + relax_ext + gz_ext) in all_files:
                raise ValueError("Cannot find file: {}".format(f))

            # copy the file (minus the relaxation extension)
            self.fileclient.copy(prev_path_full + relax_ext + gz_ext,
                                 dest_path + gz_ext)

            # unzip the .gz if needed
            if gz_ext in ['.gz', ".GZ"]:
                # unzip dest file
<<<<<<< HEAD
                if 'WAVECAR' not in dest_path:
                    f = gzip.open(dest_path + gz_ext, 'rt')
                    file_content = f.read()
                    with open(dest_path, 'w') as f_out:
                        f_out.writelines(file_content)
                    f.close()
                    os.remove(dest_path + gz_ext)
                else: #WAVECAR unzipping has issues with decompressing in above manner... monty takes care of issue better?
                    from monty.shutil import decompress_file
                    decompress_file( dest_path + gz_ext)
=======
                with open(dest_path, 'wb') as f_out, gzip.open(dest_path + gz_ext, 'rb') as f_in:
                    shutil.copyfileobj(f_in, f_out)
                os.remove(dest_path + gz_ext)
>>>>>>> 14503e62


@explicit_serialize
class CheckStability(FiretaskBase):
    """
    Checks the stability of the entry against the Materials Project database.
    If the stability is less than the cutoff (default is 0.1 eV/atom), then
    the task will return a FWAction that will defuse all remaining tasks.

    Required params:
        (none) - but your MAPI key must be set as an environ var in this case

    Optional params:
        ehull_cutoff: (float) energy in eV/atom to use as ehull cutoff. Default
            is 0.05 eV/atom.
        MAPI_KEY: (str) set MAPI key directly. Supports env_chk.
        calc_dir: (str) string to path containing vasprun.xml (default currdir)
    """

    required_params = []
    optional_params = ["ehull_cutoff", "MAPI_KEY", "calc_dir"]

    def run_task(self, fw_spec):
        mpr = MPRester(env_chk(self.get("MAPI_KEY"), fw_spec))
        vasprun, outcar = get_vasprun_outcar(self.get("calc_dir", "."),
                                             parse_dos=False,
                                             parse_eigen=False)

        my_entry = vasprun.get_computed_entry(inc_structure=False)
        stored_data = mpr.get_stability([my_entry])[0]

        if stored_data["e_above_hull"] > self.get("ehull_cutoff", 0.05):
            logger.info("CheckStability: failed test!")
            return FWAction(stored_data=stored_data, exit=True,
                            defuse_workflow=True)

        else:
            return FWAction(stored_data=stored_data)


@explicit_serialize
class CheckBandgap(FiretaskBase):
    """
    Checks the band gap of an entry. If band gap is >min_gap or <max_gap, then
    the task will return a FWAction that will defuse all remaining tasks.

    Required params:
        (none) - but you should set either min_gap or max_gap

    Optional params:
        min_gap: (float) minimum gap energy in eV to proceed
        max_gap: (float) maximum gap energy in eV to proceed
        vasprun_path: (str) path to vasprun.xml file
    """

    required_params = []
    optional_params = ["min_gap", "max_gap", "vasprun_path"]

    def run_task(self, fw_spec):
        vr_path = zpath(self.get("vasprun_path", "vasprun.xml"))
        min_gap = self.get("min_gap", None)
        max_gap = self.get("max_gap", None)

        if not os.path.exists(vr_path):
            relax_paths = sorted(glob.glob(vr_path + ".relax*"))
            if relax_paths:
                if len(relax_paths) > 9:
                    raise ValueError(
                        "CheckBandgap doesn't properly handle >9 relaxations!")
                vr_path = relax_paths[-1]

        logger.info("Checking the gap of file: {}".format(vr_path))
        vr = Vasprun(vr_path)
        gap = vr.get_band_structure().get_band_gap()["energy"]
        stored_data = {"band_gap": gap}
        logger.info(
            "The gap is: {}. Min gap: {}. Max gap: {}".format(gap, min_gap,
                                                              max_gap))

        if (min_gap and gap < min_gap) or (max_gap and gap > max_gap):
            logger.info("CheckBandgap: failed test!")
            return FWAction(stored_data=stored_data, exit=True,
                            defuse_workflow=True)

        return FWAction(stored_data=stored_data)


@explicit_serialize
class GetInterpolatedPOSCAR(FiretaskBase):
    """
    Grabs CONTCARS from two previous calculations to create interpolated
    structure.

    The code gets the CONTCAR locations using get_calc_loc of two calculations
    indicated by the start and end params, creates a folder named "interpolate"
    in the current FireWork directory, and copies the two CONTCARs to this folder.
    The two CONTCARs are then used to create nimages interpolated structures using
    pymatgen.core.structure.Structure.interpolate. Finally, the structure indicated
    by this_image is written as a POSCAR file.

    Required params:
        start (str): name of fw for start of interpolation.
        end (str): name of fw for end of interpolation.
        this_image (int): which interpolation this is.
        nimages (int) : number of interpolations.

    Optional params:
        autosort_tol (float): parameter used by Structure.interpolate.
          a distance tolerance in angstrom in which to automatically
          sort end_structure to match to the closest
          points in this particular structure. Default is 0.0.

    """
    required_params = ["start", "end", "this_image", "nimages"]
    optional_params = ["autosort_tol"]

    def run_task(self, fw_spec):
        structure = self.interpolate_poscar(fw_spec)
        structure.to(fmt="POSCAR", filename=os.path.join(os.getcwd(), "POSCAR"))

    def interpolate_poscar(self, fw_spec):
        # make folder for poscar interpolation start and end structure files.
        interpolate_folder = 'interpolate'
        if not os.path.exists(os.path.join(os.getcwd(), interpolate_folder)):
            os.makedirs(os.path.join(os.getcwd(), interpolate_folder))

        #decompress CONTCAR at start and end paths if applicable #TODO: do this more intelligently?
        from monty.shutil import decompress_file
        for start_end in [self["start"], self["end"]]:
            calc_loc = get_calc_loc( start_end, fw_spec["calc_locs"])
            contcar_path = os.path.join( calc_loc["path"], 'CONTCAR.gz')
            if os.path.exists( contcar_path):
                decompress_file( contcar_path)

        # use method of GrabFilesFromCalcLoc to grab files from previous locations.
        CopyFilesFromCalcLoc(calc_dir=None, calc_loc=self["start"],
                             filenames=["CONTCAR"],
                             name_prepend=interpolate_folder + os.sep,
                             name_append="_0").run_task(fw_spec=fw_spec)
        CopyFilesFromCalcLoc(calc_dir=None, calc_loc=self["end"],
                             filenames=["CONTCAR"],
                             name_prepend=interpolate_folder + os.sep,
                             name_append="_1").run_task(fw_spec=fw_spec)


        # assuming first calc_dir is polar structure for ferroelectric search
        s1 = Structure.from_file(os.path.join(interpolate_folder, "CONTCAR_0"))
        s2 = Structure.from_file(os.path.join(interpolate_folder, "CONTCAR_1"))

        structs = s1.interpolate(s2, self["nimages"], interpolate_lattices=True,
                                 autosort_tol=self.get("autosort_tol", 0.0))

        # save only the interpolation needed for this run

        i = self.get("this_image")
        return structs[i]


def pass_vasp_result(pass_dict=None, calc_dir='.', filename="vasprun.xml.gz",
                     parse_eigen=False,
                     parse_dos=False, **kwargs):
    """
    Function that gets a PassResult firework corresponding to output from a Vasprun.  Covers
    most use cases in which user needs to pass results from a vasp run to child FWs
    (e. g. analysis FWs)

    pass_vasp_result(pass_dict={'stress': ">>ionic_steps.-1.stress"})

    Args:
        pass_dict (dict): dictionary designating keys and values to pass
            to child fireworks.  If value is a string beginning with '>>',
            the firework will search the parsed VASP output dictionary
            for the designated property by following the sequence of keys
            separated with periods, e. g. ">>ionic_steps.-1.stress" is used
            to designate the stress from the last ionic_step. If the value
            is not a string or does not begin with ">>" or "a>>" (for an
            object attribute, rather than nested key of .as_dict() conversion),
            it is passed as is.  Defaults to pass the computed entry of
            the Vasprun.
        calc_dir (str): path to dir that contains VASP output files, defaults
            to '.', e. g. current directory
        filename (str): filename for vasp xml file to parse, defaults to
            "vasprun.xml.gz"
        parse_eigen (bool): flag on whether or not to parse eigenvalues,
            defaults to false
        parse_eigen (bool): flag on whether or not to parse dos,
            defaults to false
        **kwargs (keyword args): other keyword arguments passed to PassResult
            e.g. mod_spec_key or mod_spec_cmd

    """
    pass_dict = pass_dict or {"computed_entry": "a>>get_computed_entry"}
    parse_kwargs = {"filename": filename, "parse_eigen": parse_eigen,
                    "parse_dos": parse_dos}
    return PassResult(pass_dict=pass_dict, calc_dir=calc_dir,
                      parse_kwargs=parse_kwargs,
                      parse_class="pymatgen.io.vasp.outputs.Vasprun", **kwargs)<|MERGE_RESOLUTION|>--- conflicted
+++ resolved
@@ -127,22 +127,9 @@
             # unzip the .gz if needed
             if gz_ext in ['.gz', ".GZ"]:
                 # unzip dest file
-<<<<<<< HEAD
-                if 'WAVECAR' not in dest_path:
-                    f = gzip.open(dest_path + gz_ext, 'rt')
-                    file_content = f.read()
-                    with open(dest_path, 'w') as f_out:
-                        f_out.writelines(file_content)
-                    f.close()
-                    os.remove(dest_path + gz_ext)
-                else: #WAVECAR unzipping has issues with decompressing in above manner... monty takes care of issue better?
-                    from monty.shutil import decompress_file
-                    decompress_file( dest_path + gz_ext)
-=======
                 with open(dest_path, 'wb') as f_out, gzip.open(dest_path + gz_ext, 'rb') as f_in:
                     shutil.copyfileobj(f_in, f_out)
                 os.remove(dest_path + gz_ext)
->>>>>>> 14503e62
 
 
 @explicit_serialize
