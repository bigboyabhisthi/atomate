# coding: utf-8

from __future__ import division, print_function, unicode_literals, absolute_import

"""
This module defines functions that yield lammps workflows
"""

from fireworks import Workflow

from pymatgen.io.lammps.sets import LammpsInputSet

from atomate.lammps.fireworks.core import LammpsFW

__author__ = 'Kiran Mathew'
__email__ = "kmathew@lbl.gov"


def get_wf_from_input_template(input_template_file, user_settings, lammps_data=None,
                               input_filename="lammps.in", is_forcefield=False, lammps_cmd="lammps",
                               dump_filenames=None, db_file=None, name="LAMMPS template Wflow"):
    """
    Returns workflow where the input file parameters are set from the given template file.

    Args:
        input_template_file (str): path to plain text template lammps input file.
        user_settings ([dict] or dict): list of settings dict
        lammps_data (string/LammpsData/LammpsForceFieldData): path to the data file or
            an appropriate object.
        input_filename (string): input file name. This is the name of the input file passed to the
            lammps binary.
        is_forcefield (bool): whether the data file has forcefield and topology info in it.
            This is required only if lammps_data is a path to the data file instead of a data object.
        lammps_cmd (string): lammps command to run (skip the input file).
        dump_filenames ([str]): list of dump file names
        db_file (string): path to the db file.
        name (str): workflow name

    Returns:
        Workflow
    """
    wf_name = name
    user_settings = user_settings or {}
    user_settings = user_settings if isinstance(user_settings, list) else [user_settings]

    fws = []
    for settings in user_settings:

        data_filename = settings.get("data_file", "lammps.data")
<<<<<<< HEAD
        log_filename = settings.get("log_file", "lammps.log")
=======

        if "log_file" not in settings:
            settings["log_file"] = "log.lammps"

>>>>>>> 0bfee80f
        lammps_input_set = LammpsInputSet.from_file(wf_name, input_template_file,
                                                    user_settings=settings, lammps_data=lammps_data,
                                                    data_filename=data_filename,
                                                    is_forcefield=is_forcefield)

        fws.append(
            LammpsFW(lammps_input_set=lammps_input_set, input_filename=input_filename,
                     data_filename=data_filename, lammps_cmd=lammps_cmd, db_file=db_file,
                     log_filename=settings["log_file"], dump_filename=dump_filenames)
        )

    return Workflow(fws, name=name)


def get_wf(name, lammps_input_set, input_filename, data_filename, lammps_cmd, db_file,
           log_filename, dump_filenames):
    """
    Returns workflow that writes lammps input/data files, runs lammps and inserts to DB.

    Args:
        name (str): workflow name
        lammps_input_set (DictLammpsInput): lammps input set
        input_filename (str): input file name
        data_filename (str): data file name
        lammps_cmd (str): path to the lammps binary
        db_file (str): path to the db file
        log_filename (str)
        dump_filenames (str)

    Returns:
        Workflow
    """

    fws = [
        LammpsFW(lammps_input_set=lammps_input_set, input_filename=input_filename,
                 data_filename=data_filename, lammps_cmd=lammps_cmd, db_file=db_file,
                 log_filename=log_filename, dump_filename=dump_filenames)
    ]

    return Workflow(fws, name=name)<|MERGE_RESOLUTION|>--- conflicted
+++ resolved
@@ -47,14 +47,10 @@
     for settings in user_settings:
 
         data_filename = settings.get("data_file", "lammps.data")
-<<<<<<< HEAD
-        log_filename = settings.get("log_file", "lammps.log")
-=======
 
         if "log_file" not in settings:
             settings["log_file"] = "log.lammps"
 
->>>>>>> 0bfee80f
         lammps_input_set = LammpsInputSet.from_file(wf_name, input_template_file,
                                                     user_settings=settings, lammps_data=lammps_data,
                                                     data_filename=data_filename,
